import React, { memo, useEffect, useMemo, useState, useRef, useCallback } from "react";
import { type Course } from "@/types/Course";
import { type Section } from "@/types/Section";
import { Accordion, AccordionItem, AccordionTrigger, AccordionContent } from "@/components/ui/accordion";
import { Loader2 } from "lucide-react";
<<<<<<< HEAD
import { Bar, BarChart, Legend, Pie, PieChart, ResponsiveContainer, Tooltip, XAxis, YAxis } from "recharts";
import { type professors } from "@prisma/client";
import { Cell } from 'recharts';
import SyllabiCard from './syllabi-card';
=======

// Import extracted components, hooks, and types
import LoadingSkeleton from './course-info/loading-skeleton';
import PrevClasses from './course-info/prev-classes';
import ProfessorCard from './course-info/professor-card';
import { useSemesters, useInstructors } from '@/lib/hooks/use-course-info-hooks';
import { type professors } from '@prisma/client'; // Keep this type import if needed directly here
>>>>>>> 3d13f2e1

interface CourseInfoDialogProps {
  popUp: boolean;
  course: Course | null;
  handleClose: () => void;
}

export const CourseInfoDialog = memo(function CourseInfoDialog({ popUp, course, handleClose }: CourseInfoDialogProps) {
  const [sections, setSections] = useState<Section[]>([]);
  const [loading, setLoading] = useState(false);
  const [activeAccordionItems, setActiveAccordionItems] = useState<string[]>(["course-info"]);
  const professorRefs = useRef<Record<string, HTMLDivElement | null>>({});
  const [openProfessor, setOpenProfessor] = useState<string | null>(null);

  // --- Event Handlers ---
  const handleInstructorClick = useCallback((instructorName: string) => {
    if (instructorName === 'TBA') return;

    const instructorId = `professor-card-${instructorName.replace(/\\s+/g, '-')}`;
    setOpenProfessor(instructorName);

    setActiveAccordionItems(prevItems => {
      if (prevItems.includes("professors")) {
        return prevItems;
      }
      return [...prevItems, "professors"];
    });

    setTimeout(() => {
      const professorElement = professorRefs.current[instructorId];
      if (professorElement) {
        professorElement.scrollIntoView({ behavior: 'smooth', block: 'center' });
      } else {
        console.warn(`Could not find professor element for ID: ${instructorId}`);
      }
    }, 100);
  }, []);

  const handleDialogClick = (e: React.MouseEvent<HTMLDivElement>) => {
    // Stop propagation if the click is inside the dialog content
    e.stopPropagation();
  };

  // --- Effects ---
  useEffect(() => {
    const handleEscapeKey = (event: KeyboardEvent) => {
      if (event.key === 'Escape') {
        handleClose();
      }
    }
    if (popUp) {
      window.addEventListener("keydown", handleEscapeKey);
      document.body.style.overflow = 'hidden'; // Disable body scroll
      return () => {
        window.removeEventListener("keydown", handleEscapeKey);
        document.body.style.overflow = 'unset'; // Re-enable body scroll
      };
    }
  }, [popUp, handleClose]);

  useEffect(() => {
    const fetchSections = async () => {
      if (course?.course_id) {
        setLoading(true);
        setSections([]);
        setActiveAccordionItems(["course-info"]);
        setOpenProfessor(null);
        try {
          // Use relative path for API route
          const response = await fetch(`/api/sections/${encodeURIComponent(course.course_id)}`);
          if (!response.ok) {
            throw new Error('Failed to fetch sections');
          }
          const data = await response.json();
          setSections(data);
        } catch (error) {
          console.error('Error fetching sections:', error);
          // Optionally, set an error state here to display to the user
        } finally {
          setLoading(false);
        }
      }
    };
    fetchSections();
  }, [course?.course_id]);

  // --- Hooks for derived data ---
  const semesters = useSemesters(sections);
  const instructors = useInstructors(sections);

  // --- Render Logic ---
  if (!popUp) return null; // Don't render anything if popUp is false

  return (
    <div
      className="fixed inset-0 z-50 flex items-center justify-center backdrop-blur-sm bg-black/30"
      onClick={handleClose} // Close dialog on backdrop click
      aria-modal="true" // Accessibility
      role="dialog"
    >
      <div
        onClick={handleDialogClick} // Prevent closing when clicking inside content
        className="bg-card border rounded-lg shadow-xl text-card-foreground w-[95%] max-w-4xl h-[90vh] overflow-hidden flex flex-col"
      >
        <div className="px-6 py-4 border-b">
          <div className="text-lg text-center font-bold">
            {course ? course.Course_Number : (
              <div className="h-7 w-36 bg-muted rounded animate-pulse mx-auto" /> // Centered skeleton
            )}
          </div>
          {/* Optional: Add a close button here */}
          {/* <button onClick={handleClose} className="absolute top-4 right-4 text-muted-foreground hover:text-foreground">&times;</button> */}
        </div>

        <div className="overflow-y-auto flex-1 px-6 pb-6 pt-4"> {/* Added pt-4 */}
          {course ? (
            <Accordion
              value={activeAccordionItems}
              onValueChange={setActiveAccordionItems}
              type="multiple"
              className="space-y-4"
            >
              {/* Course Information Section */}
              <AccordionItem value="course-info" className="border-none">
                <AccordionTrigger className="text-base font-semibold py-2 hover:no-underline data-[state=open]:text-primary">Course Information</AccordionTrigger>
                <AccordionContent>
                  <div className="space-y-4 pt-2"> {/* Added pt-2 */}
                    <div>
                      <h3 className="font-semibold text-lg">{course.Title}</h3>
                    </div>
                    <div className="grid grid-cols-1 md:grid-cols-2 gap-4">
                        <div className="bg-background p-3 rounded-lg">
                          <p className="text-sm text-muted-foreground">SBCs</p>
                          <p className="text-md font-semibold text-green-600">{course.SBCs?.join(', ') || 'None'}</p>
                        </div>
                        <div className="bg-background p-3 rounded-lg">
                          <p className="text-sm text-muted-foreground">Credits:</p>
                          <p className="text-md font-semibold text-primary">{course.Credits?.toString() ?? 'N/A'}</p>
                        </div>
                    </div>
                    <div className="bg-background p-3 rounded-lg">
                      <p className="text-sm text-muted-foreground">Prerequisites:</p>
                      <p className="text-md font-semibold text-primary">{course.Prerequisites || 'None'}</p>
                    </div>
                    <div className="bg-background p-3 rounded-lg">
                      <p className="text-sm text-muted-foreground">Department</p>
                      <p className="font-semibold">{course.Department}</p>
                    </div>
                    <div className="bg-background p-3 rounded-lg">
                      <p className="text-sm text-muted-foreground">Description</p>
                      <p className="font-semibold">{course.Description || 'No description available.'}</p>
                    </div>
                  </div>
                </AccordionContent>
              </AccordionItem>

              {/* Past Classes Section */}
              <AccordionItem value="sections" className="border-none">
                <AccordionTrigger className="text-base font-semibold py-2 hover:no-underline data-[state=open]:text-primary">Past Classes</AccordionTrigger>
                <AccordionContent>
                  {loading ? (
                    <div className="flex items-center justify-center py-6">
                      <Loader2 className="w-6 h-6 animate-spin text-primary" />
                    </div>
                  ) : sections.length > 0 ? (
                    <div className="space-y-2 pt-2"> {/* Added pt-2 */}
                      <PrevClasses
                        sections={sections}
                        semesters={semesters}
                        instructors={instructors}
                        onInstructorClick={handleInstructorClick}
                      />
                    </div>
                  ) : (
                    <div className="text-center py-6 text-muted-foreground">
                      No past section data available for this course.
                    </div>
                  )}
                </AccordionContent>
              </AccordionItem>

              {/* Past Professors Section */}
              <AccordionItem value="professors" className="border-none">
                <AccordionTrigger className="text-base font-semibold py-2 hover:no-underline data-[state=open]:text-primary">Past Professors</AccordionTrigger>
                <AccordionContent>
                  {instructors.length > 0 ? (
                     <div className="space-y-2 pt-2"> {/* Added pt-2 */}
                        {instructors.map((instructor) => {
                          const professorId = `professor-card-${instructor.replace(/\\s+/g, '-')}`;
                          return (
                            <ProfessorCard
                              key={instructor}
                              instructor={instructor}
                              isOpen={openProfessor === instructor}
                              onToggle={setOpenProfessor}
                              professorId={professorId}
                              professorRef={(el) => professorRefs.current[professorId] = el}
                            />
                          );
                        })}
                     </div>
                  ) : (
                     <div className="text-center py-6 text-muted-foreground">
                       No past professor data available for this course.
                     </div>
                  )}
                </AccordionContent>
              </AccordionItem>
              <AccordionItem value="syllabi" className="border-none">
                <AccordionTrigger className="py-2">Past Syllabi</AccordionTrigger>
                <AccordionContent>
                  <SyllabiCard courseNumber={course?.Course_Number} />
                </AccordionContent>
              </AccordionItem>
            </Accordion>
          ) : (
            <LoadingSkeleton /> // Use the imported skeleton
          )}
        </div>
      </div>
    </div>
  );
});

export default CourseInfoDialog;<|MERGE_RESOLUTION|>--- conflicted
+++ resolved
@@ -3,20 +3,16 @@
 import { type Section } from "@/types/Section";
 import { Accordion, AccordionItem, AccordionTrigger, AccordionContent } from "@/components/ui/accordion";
 import { Loader2 } from "lucide-react";
-<<<<<<< HEAD
-import { Bar, BarChart, Legend, Pie, PieChart, ResponsiveContainer, Tooltip, XAxis, YAxis } from "recharts";
-import { type professors } from "@prisma/client";
-import { Cell } from 'recharts';
-import SyllabiCard from './syllabi-card';
-=======
 
 // Import extracted components, hooks, and types
 import LoadingSkeleton from './course-info/loading-skeleton';
 import PrevClasses from './course-info/prev-classes';
 import ProfessorCard from './course-info/professor-card';
 import { useSemesters, useInstructors } from '@/lib/hooks/use-course-info-hooks';
-import { type professors } from '@prisma/client'; // Keep this type import if needed directly here
->>>>>>> 3d13f2e1
+import { Bar, BarChart, Legend, Pie, PieChart, ResponsiveContainer, Tooltip, XAxis, YAxis } from "recharts";
+import { type professors } from "@prisma/client";
+import { Cell } from 'recharts';
+import SyllabiCard from './syllabi-card';
 
 interface CourseInfoDialogProps {
   popUp: boolean;
@@ -225,6 +221,8 @@
                   )}
                 </AccordionContent>
               </AccordionItem>
+
+              {/* Past Syllabi Section */}
               <AccordionItem value="syllabi" className="border-none">
                 <AccordionTrigger className="py-2">Past Syllabi</AccordionTrigger>
                 <AccordionContent>
