--- conflicted
+++ resolved
@@ -42,10 +42,7 @@
         ```env
         DATABASE_URL="postgresql://USER:PASSWORD@HOST:PORT/DATABASE"
         ```
-<<<<<<< HEAD
-=======
 
->>>>>>> 9a8ebcc3
 4.  **Set up the database:**
     *   Ensure you have a running PostgreSQL database instance matching the `DATABASE_URL`.
     *   Apply database migrations:
